name: push

on: 
  push:
    branches: 
      - main
  pull_request:

jobs:
  renderling-build-shaders:
    runs-on: ubuntu-latest
    steps:
      - uses: actions/checkout@v2
      - uses: moonrepo/setup-rust@v1
      - uses: Swatinem/rust-cache@v2
        with:
          workspaces: shaders
      - run: |
          # ensure the shader binaries were properly checked in
          rm -rf crates/renderling/src/linkage/*.spv
          cd shaders && cargo run --release && cd ..
          git diff --exit-code --no-ext-diff crates/renderling/src/linkage

  renderling-clippy:
    runs-on: ubuntu-latest
    steps:
      - uses: actions/checkout@v2
      - uses: moonrepo/setup-rust@v1
      - run: cargo clippy
      
  renderling-test-linux:
    runs-on: ubuntu-latest 
    steps: 
      - uses: actions/checkout@v2
      - uses: moonrepo/setup-rust@v1
      - run: sudo apt-get -y install mesa-vulkan-drivers libvulkan1 vulkan-tools vulkan-validationlayers
      - run: cargo test
        env: 
          RUST_BACKTRACE: 1
      - uses: actions/upload-artifact@v4
        if: always()
        with:
          name: test-output-linux
          path: test_output/**/*.png

  renderling-test-macos:
    runs-on: macos-latest        
    steps:
      - uses: actions/checkout@v2
      - uses: moonrepo/setup-rust@v1
      - run: cargo test
        env:
          RUST_BACKTRACE: 1
      - uses: actions/upload-artifact@v4
        if: always()
        with:
          name: test-output-macos
          path: test_output/**/*.png

  renderling-test-windows:
    runs-on: macos-latest        
    steps:
      - uses: actions/checkout@v2
      - uses: moonrepo/setup-rust@v1
      - run: cargo test
        env:
          RUST_BACKTRACE: 1
      - uses: actions/upload-artifact@v4
        if: always()
        with:
          name: test-output-windows
          path: test_output/**/*.png

  # various linuxes w/ physical gpus
  renderling-test-linux-other:
    continue-on-error: true
    strategy:
      matrix:
        label: [intel, amd, pi4]
    runs-on: ${{ matrix.label }}
    steps:
      - uses: actions/checkout@v2
      - uses: moonrepo/setup-rust@v1
<<<<<<< HEAD
=======
        with:
          cache: false
>>>>>>> 09a15f82
      - uses: Swatinem/rust-cache@v2
        with:
          cache-all-crates: "true"
          cache-on-failure: "true"
      - run: apt-get -q -y update && apt-get -q -y install mesa-vulkan-drivers libvulkan1 vulkan-tools vulkan-validationlayers
      - run: cargo test -j 1 -- --test-threads=1 --nocapture
        continue-on-error: ${{ matrix.label == 'pi4' }}
        env:
          RUST_BACKTRACE: 1
      - uses: actions/upload-artifact@v4
        if: always()
        with:
          name: test-output-${{ matrix.label }}
          path: test_output/**/*.png<|MERGE_RESOLUTION|>--- conflicted
+++ resolved
@@ -81,11 +81,8 @@
     steps:
       - uses: actions/checkout@v2
       - uses: moonrepo/setup-rust@v1
-<<<<<<< HEAD
-=======
         with:
           cache: false
->>>>>>> 09a15f82
       - uses: Swatinem/rust-cache@v2
         with:
           cache-all-crates: "true"
