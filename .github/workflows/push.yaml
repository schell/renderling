name: push

on: 
  push:
    branches: 
      - main
  pull_request:

jobs:
  renderling-build-shaders:
    runs-on: ubuntu-latest
    steps:
      - uses: actions/checkout@v2
      - uses: moonrepo/setup-rust@v1
      - uses: Swatinem/rust-cache@v2
        with:
          workspaces: shaders
      - run: |
          # ensure the shader binaries were properly checked in
          rm -rf crates/renderling/src/linkage/*.spv
          cd shaders && cargo run --release && cd ..
          git diff --exit-code --no-ext-diff crates/renderling/src/linkage

  renderling-clippy:
    runs-on: ubuntu-latest
    steps:
      - uses: actions/checkout@v2
      - uses: moonrepo/setup-rust@v1
      - run: cargo clippy
      
  renderling-test-linux:
    runs-on: ubuntu-latest 
    steps: 
      - uses: actions/checkout@v2
      - uses: moonrepo/setup-rust@v1
      - run: sudo apt-get -y install mesa-vulkan-drivers libvulkan1 vulkan-tools vulkan-validationlayers
      - run: cargo test
        env: 
          RUST_BACKTRACE: 1
      - uses: actions/upload-artifact@v4
        if: always()
        with:
          name: test-output-linux
          path: test_output/**/*.png

  renderling-test-macos:
    runs-on: macos-latest        
    steps:
      - uses: actions/checkout@v2
      - uses: moonrepo/setup-rust@v1
      - run: cargo test
        env:
          RUST_BACKTRACE: 1
      - uses: actions/upload-artifact@v4
        if: always()
        with:
          name: test-output-macos
          path: test_output/**/*.png

  renderling-test-windows:
    runs-on: macos-latest        
    steps:
      - uses: actions/checkout@v2
      - uses: moonrepo/setup-rust@v1
      - run: cargo test
        env:
          RUST_BACKTRACE: 1
      - uses: actions/upload-artifact@v4
        if: always()
        with:
          name: test-output-windows
          path: test_output/**/*.png

  # various linuxes w/ physical gpus
  renderling-test-linux-other:
    continue-on-error: true
    strategy:
      matrix:
        label: [intel, amd, pi4]
    runs-on: ${{ matrix.label }}
    steps:
      - uses: actions/checkout@v2
      - uses: moonrepo/setup-rust@v1
<<<<<<< HEAD
=======
        with:
          cache: false
>>>>>>> a5eb945f
      - uses: Swatinem/rust-cache@v2
        with:
          cache-all-crates: "true"
          cache-on-failure: "true"
      - run: apt-get -q -y update && apt-get -q -y install mesa-vulkan-drivers libvulkan1 vulkan-tools vulkan-validationlayers
      - run: cargo test -j 1 -- --test-threads=1 --nocapture
        continue-on-error: ${{ matrix.label == 'pi4' }}
        env:
          RUST_BACKTRACE: 1
      - uses: actions/upload-artifact@v4
        if: always()
        with:
          name: test-output-${{ matrix.label }}
          path: test_output/**/*.png<|MERGE_RESOLUTION|>--- conflicted
+++ resolved
@@ -81,11 +81,8 @@
     steps:
       - uses: actions/checkout@v2
       - uses: moonrepo/setup-rust@v1
-<<<<<<< HEAD
-=======
         with:
           cache: false
->>>>>>> a5eb945f
       - uses: Swatinem/rust-cache@v2
         with:
           cache-all-crates: "true"
