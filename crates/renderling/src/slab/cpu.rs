--- conflicted
+++ resolved
@@ -293,11 +293,7 @@
             0,
             destination_buffer,
             0,
-<<<<<<< HEAD
-            destination_buffer.size(),
-=======
             source_buffer.size(),
->>>>>>> fe4d9c28
         );
         queue.submit(std::iter::once(encoder.finish()));
     }
